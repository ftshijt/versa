# Metrics with Qwen2Audio
# Inference pipeline follow the qwen2_audio release https://github.com/QwenLM/Qwen2-Audio

# exmaple of using a customized prompt (we offer default ones)
# 1. Speaker Characteristics
- name: qwen2_audio_speaker_count

- name: qwen2_audio_speaker_gender

- name: qwen2_audio_speaker_age

# To add customized prompt, use following item:
# - name: qwen2_audio_speaker_age
#   prompt: What is the age of the speaker? Please answer in 'child', '20s', '30s', '40s', '50s', '60s', '70s', 'senior'. 

<<<<<<< HEAD

- name: qwen2_audio_speech_impairment

# 2. Voice Properties
- name: qwen2_audio_voice_pitch

=======
- name: qwen2_audio_speech_impairment

# 2. Voice Properties
- name: qwen2_audio_voice_pitch

>>>>>>> 3084ae27
- name: qwen2_audio_pitch_range

- name: qwen2_audio_voice_type

- name: qwen2_audio_speech_volume_level

# 3. Speech Content
- name: qwen2_audio_language

- name: qwen2_audio_speech_register

- name: qwen2_audio_vocabulary_complexity

- name: qwen2_audio_speech_purpose

# 4. Speech Delivery
- name: qwen2_audio_speech_emotion

- name: qwen2_audio_speech_clarity

- name: qwen2_audio_speech_rate

- name: qwen2_audio_speaking_style

- name: qwen2_audio_laughter_crying

# 5. Interaction Patterns
- name: qwen2_audio_overlapping_speech

# 6. Recording Environment
- name: qwen2_audio_speech_background_environment

- name: qwen2_audio_recording_quality

- name: qwen2_audio_channel_type
<|MERGE_RESOLUTION|>--- conflicted
+++ resolved
@@ -1,64 +1,55 @@
-# Metrics with Qwen2Audio
-# Inference pipeline follow the qwen2_audio release https://github.com/QwenLM/Qwen2-Audio
-
-# exmaple of using a customized prompt (we offer default ones)
-# 1. Speaker Characteristics
-- name: qwen2_audio_speaker_count
-
-- name: qwen2_audio_speaker_gender
-
-- name: qwen2_audio_speaker_age
-
-# To add customized prompt, use following item:
-# - name: qwen2_audio_speaker_age
-#   prompt: What is the age of the speaker? Please answer in 'child', '20s', '30s', '40s', '50s', '60s', '70s', 'senior'. 
-
-<<<<<<< HEAD
-
-- name: qwen2_audio_speech_impairment
-
-# 2. Voice Properties
-- name: qwen2_audio_voice_pitch
-
-=======
-- name: qwen2_audio_speech_impairment
-
-# 2. Voice Properties
-- name: qwen2_audio_voice_pitch
-
->>>>>>> 3084ae27
-- name: qwen2_audio_pitch_range
-
-- name: qwen2_audio_voice_type
-
-- name: qwen2_audio_speech_volume_level
-
-# 3. Speech Content
-- name: qwen2_audio_language
-
-- name: qwen2_audio_speech_register
-
-- name: qwen2_audio_vocabulary_complexity
-
-- name: qwen2_audio_speech_purpose
-
-# 4. Speech Delivery
-- name: qwen2_audio_speech_emotion
-
-- name: qwen2_audio_speech_clarity
-
-- name: qwen2_audio_speech_rate
-
-- name: qwen2_audio_speaking_style
-
-- name: qwen2_audio_laughter_crying
-
-# 5. Interaction Patterns
-- name: qwen2_audio_overlapping_speech
-
-# 6. Recording Environment
-- name: qwen2_audio_speech_background_environment
-
-- name: qwen2_audio_recording_quality
-
-- name: qwen2_audio_channel_type
+# Metrics with Qwen2Audio
+# Inference pipeline follow the qwen2_audio release https://github.com/QwenLM/Qwen2-Audio
+
+# exmaple of using a customized prompt (we offer default ones)
+# 1. Speaker Characteristics
+- name: qwen2_audio_speaker_count
+
+- name: qwen2_audio_speaker_gender
+
+- name: qwen2_audio_speaker_age
+
+# To add customized prompt, use following item:
+# - name: qwen2_audio_speaker_age
+#   prompt: What is the age of the speaker? Please answer in 'child', '20s', '30s', '40s', '50s', '60s', '70s', 'senior'. 
+
+- name: qwen2_audio_speech_impairment
+
+# 2. Voice Properties
+- name: qwen2_audio_voice_pitch
+
+- name: qwen2_audio_pitch_range
+
+- name: qwen2_audio_voice_type
+
+- name: qwen2_audio_speech_volume_level
+
+# 3. Speech Content
+- name: qwen2_audio_language
+
+- name: qwen2_audio_speech_register
+
+- name: qwen2_audio_vocabulary_complexity
+
+- name: qwen2_audio_speech_purpose
+
+# 4. Speech Delivery
+- name: qwen2_audio_speech_emotion
+
+- name: qwen2_audio_speech_clarity
+
+- name: qwen2_audio_speech_rate
+
+- name: qwen2_audio_speaking_style
+
+- name: qwen2_audio_laughter_crying
+
+# 5. Interaction Patterns
+- name: qwen2_audio_overlapping_speech
+
+# 6. Recording Environment
+- name: qwen2_audio_speech_background_environment
+
+- name: qwen2_audio_recording_quality
+
+- name: qwen2_audio_channel_type