# codec example yaml config

# mcd f0 related metrics
#  -- mcd: mel cepstral distortion
#  -- f0_corr: f0 correlation
#  -- f0_rmse: f0 root mean square error
- name: mcd_f0
  f0min: 40
  f0max: 800
  mcep_shift: 5
  mcep_fftl: 1024
  mcep_dim: 39
  mcep_alpha: 0.466
  seq_mismatch_tolerance: 0.1
  power_threshold: -20
  dtw: false

# signal related metrics
# -- sir: signal to interference ratio
# -- sar: signal to artifact ratio
# -- sdr: signal to distortion ratio
# -- ci-sdr: scale-invariant signal to distortion ratio
# -- si-snri: scale-invariant signal to noise ratio improvement
- name: signal_metric

# pesq related metrics
# -- pesq: perceptual evaluation of speech quality
- name: pesq

# stoi related metrics
# -- stoi: short-time objective intelligibility
- name: stoi

# discrete speech metrics
# -- speech_bert: speech bert score
# -- speech_bleu: speech bleu score
# -- speech_token_distance: speech token distance score
- name: discrete_speech

# pseudo subjective metrics
# -- utmos: UT-MOS score
# -- dnsmos: DNS-MOS score
# -- plcmos: PLC-MOS score
# -- aecmos: AEC-MOS score
- name: pseudo_mos
  predictor_types: ["utmos", "dnsmos", "plcmos"]
  predictor_args:
    utmos:
      fs: 16000
    dnsmos:
      fs: 16000
    plcmos:
      fs: 16000

# visqol metric
# -- visqol: visual quality of speech
- name: visqol
  model: default

# speaker related metrics
# -- spk_similarity: speaker cosine similarity
- name: speaker
  model_tag: default

<<<<<<< HEAD
=======
# torchaudio-squim
# -- torchaudio-squim: non-intrusive speech assessment in torchaudio
# Kumar, Anurag, et al. “TorchAudio-Squim: Reference-less Speech Quality and Intelligibility measures in TorchAudio.”, 
# ICASSP 2023-2023 IEEE International Conference on Acoustics, Speech and Signal Processing (ICASSP). IEEE, 2023
- name: squim


>>>>>>> 50419bda
  
<|MERGE_RESOLUTION|>--- conflicted
+++ resolved
@@ -62,14 +62,8 @@
 - name: speaker
   model_tag: default
 
-<<<<<<< HEAD
-=======
 # torchaudio-squim
 # -- torchaudio-squim: non-intrusive speech assessment in torchaudio
 # Kumar, Anurag, et al. “TorchAudio-Squim: Reference-less Speech Quality and Intelligibility measures in TorchAudio.”, 
 # ICASSP 2023-2023 IEEE International Conference on Acoustics, Speech and Signal Processing (ICASSP). IEEE, 2023
 - name: squim
-
-
->>>>>>> 50419bda
-  
