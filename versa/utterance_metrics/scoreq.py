--- conflicted
+++ resolved
@@ -1,93 +1,83 @@
-#!/usr/bin/env python3
-
-# Copyright 2024 Jiatong Shi
-#  Apache 2.0  (http://www.apache.org/licenses/LICENSE-2.0)
-
-import logging
-
-import librosa
-import numpy as np
-import torch
-
-try:
-    from scoreq_versa import Scoreq
-except ImportError:
-    logging.warning(
-        "scoreq is not installed. Please use `tools/install_scoreq.sh` to install"
-    )
-    Scoreq = None
-
-
-def scoreq_nr_setup(
-<<<<<<< HEAD
-        data_domain="synthetic",
-        cache_dir="./scoreq_pt-models",
-        use_gpu=False,
-=======
-    data_domain="synthetic",
-    use_gpu=False,
->>>>>>> 87bb40ec
-):
-    if use_gpu:
-        device = "cuda"
-    else:
-        device = "cpu"
-
-    if Scoreq is None:
-        raise ModuleNotFoundError(
-            "scoreq is not installed. Please use `tools/install_scoreq.sh` to install"
-        )
-
-    return Scoreq(data_domain=data_domain, mode="nr", cache_dir=cache_dir, device=device)
-
-
-def scoreq_ref_setup(
-<<<<<<< HEAD
-        data_domain="synthetic",
-        cache_dir="./scoreq_pt-models",
-        use_gpu=False,
-=======
-    data_domain="synthetic",
-    use_gpu=False,
->>>>>>> 87bb40ec
-):
-    if use_gpu:
-        device = "cuda"
-    else:
-        device = "cpu"
-
-    if Scoreq is None:
-        raise ModuleNotFoundError(
-            "scoreq is not installed. Please use `tools/install_scoreq.sh` to install"
-        )
-
-    return Scoreq(data_domain=data_domain, mode="ref", cache_dir=cache_dir, device=device)
-
-
-def scoreq_nr(model, pred_x, fs):
-    # NOTE(jiatong): current model only have 16k options
-    if fs != 16000:
-        pred_x = librosa.resample(pred_x, orig_sr=fs, target_sr=16000)
-
-    return {"scoreq_nr": model.predict(test_path=pred_x, ref_path=None)}
-
-
-def scoreq_ref(model, pred_x, gt_x, fs):
-    # NOTE(jiatong): current model only have 16k options
-    if fs != 16000:
-        gt_x = librosa.resample(gt_x, orig_sr=fs, target_sr=16000)
-        pred_x = librosa.resample(pred_x, orig_sr=fs, target_sr=16000)
-
-    return {"scoreq_ref": model.predict(test_path=pred_x, ref_path=gt_x)}
-
-
-if __name__ == "__main__":
-    a = np.random.random(16000)
-    b = np.random.random(16000)
-    nr_model = scoreq_nr_setup(use_gpu=True)
-    ref_model = scoreq_ref_setup(use_gpu=True)
-    fs = 16000
-    metric_nr = scoreq_nr(nr_model, a, fs)
-    metric_ref = scoreq_ref(ref_model, a, b, fs)
-    print(metric_nr)
-    print(metric_ref)
+#!/usr/bin/env python3
+
+# Copyright 2024 Jiatong Shi
+#  Apache 2.0  (http://www.apache.org/licenses/LICENSE-2.0)
+
+import logging
+
+import librosa
+import numpy as np
+import torch
+
+try:
+    from scoreq_versa import Scoreq
+except ImportError:
+    logging.warning(
+        "scoreq is not installed. Please use `tools/install_scoreq.sh` to install"
+    )
+    Scoreq = None
+
+
+def scoreq_nr_setup(
+        data_domain="synthetic",
+        cache_dir="./scoreq_pt-models",
+        use_gpu=False,
+):
+    if use_gpu:
+        device = "cuda"
+    else:
+        device = "cpu"
+
+    if Scoreq is None:
+        raise ModuleNotFoundError(
+            "scoreq is not installed. Please use `tools/install_scoreq.sh` to install"
+        )
+
+    return Scoreq(data_domain=data_domain, mode="nr", cache_dir=cache_dir, device=device)
+
+
+def scoreq_ref_setup(
+        data_domain="synthetic",
+        cache_dir="./scoreq_pt-models",
+        use_gpu=False,
+):
+    if use_gpu:
+        device = "cuda"
+    else:
+        device = "cpu"
+
+    if Scoreq is None:
+        raise ModuleNotFoundError(
+            "scoreq is not installed. Please use `tools/install_scoreq.sh` to install"
+        )
+
+    return Scoreq(data_domain=data_domain, mode="ref", cache_dir=cache_dir, device=device)
+
+
+def scoreq_nr(model, pred_x, fs):
+    # NOTE(jiatong): current model only have 16k options
+    if fs != 16000:
+        pred_x = librosa.resample(pred_x, orig_sr=fs, target_sr=16000)
+
+    return {"scoreq_nr": model.predict(test_path=pred_x, ref_path=None)}
+
+
+def scoreq_ref(model, pred_x, gt_x, fs):
+    # NOTE(jiatong): current model only have 16k options
+    if fs != 16000:
+        gt_x = librosa.resample(gt_x, orig_sr=fs, target_sr=16000)
+        pred_x = librosa.resample(pred_x, orig_sr=fs, target_sr=16000)
+
+    return {"scoreq_ref": model.predict(test_path=pred_x, ref_path=gt_x)}
+
+
+if __name__ == "__main__":
+    a = np.random.random(16000)
+    b = np.random.random(16000)
+    nr_model = scoreq_nr_setup(use_gpu=True)
+    ref_model = scoreq_ref_setup(use_gpu=True)
+    fs = 16000
+    metric_nr = scoreq_nr(nr_model, a, fs)
+    metric_ref = scoreq_ref(ref_model, a, b, fs)
+    print(metric_nr)
+    print(metric_ref)